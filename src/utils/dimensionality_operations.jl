
# Dimensionality operations for 4D Tensors
# Author: Philipp Witte, pwitte3@gatech.edu
# Date: January 2020

<<<<<<< HEAD
export squeeze, unsqueeze, wavelet_squeeze, wavelet_unsqueeze, Haar_squeeze, invHaar_unsqueeze, 
export tensor_split, tensor_cat
export cat_states, split_states
export ShuffleLayer, WaveletLayer, HaarLayer
###############################################################################
# Custom type for squeezer functions

struct Squeezer
    forward::Function
    inverse::Function
end

function ShuffleLayer(;pattern="checkerboard")
    return Squeezer(x -> squeeze(x;pattern=pattern), x -> unsqueeze(x;pattern=pattern))
end

function WaveletLayer(;type=WT.db1)
    return Squeezer(x -> wavelet_squeeze(x;type=type), x -> wavelet_unsqueeze(x;type=type))
end

function HaarLayer()
    return Squeezer(x -> Haar_squeeze(x), x -> invHaar_unsqueeze(x))
end

=======
export general_squeeze, general_unsqueeze, squeeze, unsqueeze, wavelet_squeeze, wavelet_unsqueeze, Haar_squeeze, invHaar_unsqueeze, tensor_split, tensor_cat, split_states, cat_states
>>>>>>> b2c49251

####################################################################################################
# General Squeeze and unsqueeze for user selection by multiple dispatch
# General Squeeze and unsqueeze for user selection
function general_squeeze(X::AbstractArray{T, N}; squeeze_type="wavelet", pattern="column") where {T, N}

    if squeeze_type == "shuffle"
        Y = squeeze(X; pattern=pattern)
    elseif squeeze_type == "wavelet"
        Y = wavelet_squeeze(X)
    elseif squeeze_type == "Haar"
        Y = Haar_squeeze(X)
    else
        throw("Specified squeeze not defined.")
    end
    return Y
end

function general_unsqueeze(X::AbstractArray{T, N}; squeeze_type="wavelet", pattern="column") where {T, N}
    if squeeze_type == "shuffle"
        Y = unsqueeze(X; pattern=pattern)
    elseif squeeze_type == "wavelet"
        Y = wavelet_unsqueeze(X)
    elseif squeeze_type == "Haar"
        Y = invHaar_unsqueeze(X)
    else
        throw("Specified unsqueeze not defined.")
    end
    return Y
end
####################################################################################################
# Squeeze and unsqueeze
function patch_inds(N::NTuple{n, Int}, d::Integer) where n
    indsX = [ix*N[1]+1:(ix+1)*N[1] for ix=[(i+1)%2 for i=1:2^(d-2)]]
    indsY = [iy*N[2]+1:(iy+1)*N[2] for iy=[div(i-1,2)%2 for i=1:2^(d-2)]]
    d == 4 && (return zip(indsX, indsY))
    indsZ = [iz*N[3]+1:(iz+1)*N[3] for iz=[div(i-1,4)%2 for i=1:2^(d-2)]]
    return zip(indsX, indsY, indsZ)
end

function checkboard_inds(N::NTuple{n, Int}, d::Integer) where n
    indsX = [ix+1:2:N[1] for ix=[(i+1)%2 for i=1:2^(d-2)]]
    indsY = [iy+1:2:N[2] for iy=[div(i-1,2)%2 for i=1:2^(d-2)]]
    d == 4 && (return zip(indsX, indsY))
    indsZ = [iz:2:N[3] for iz=[div(i-1,4)%2 for i=1:2^(d-2)]]
    return zip(indsX, indsY, indsZ)
end

"""
    Y = squeeze(X; pattern="column")
 
 Squeeze operation that is only a reshape. 

 Reshape input image such that each spatial dimension is reduced by a factor
 of 2, while the number of channels is increased by a factor of 4.

 *Input*:

 - `X`: 4D input tensor of dimensions `nx` x `ny` x `n_channel` x `batchsize`

 - `pattern`: Squeezing pattern

        1 2 3 4        1 1 3 3        1 3 1 3
        1 2 3 4        1 1 3 3        2 4 2 4
        1 2 3 4        2 2 4 4        1 3 1 3
        1 2 3 4        2 2 4 4        2 4 2 4

        column          patch       checkerboard

 *Output*:

 - `Y`: Reshaped tensor of dimensions `nx/2` x `ny/2` x `n_channel*4` x `batchsize`

 See also: [`unsqueeze`](@ref), [`wavelet_squeeze`](@ref), [`wavelet_unsqueeze`](@ref)
"""
function squeeze(X::AbstractArray{T, N}; pattern="column") where {T, N}
    # Dimensions
    nc_in, batchsize = size(X)[N-1:N]
    if any([mod(nn, 2) == 1 for nn=size(X)[1:N-2]])
        throw("Input dimensions must be multiple of 2")
    end
    N_out = Tuple(nn÷2 for nn=size(X)[1:N-2])
    nc_out = size(X, N-1) * 2^(N-2)
    cinds = Tuple((:) for i=1:N-2)

    if pattern == "column"
        Y = reshape(X, N_out..., nc_out, batchsize)
    elseif pattern == "patch"
        Y = cuzeros(X, N_out..., nc_out, batchsize)
        iX = patch_inds(N_out, N)
        for (i, ix)=enumerate(iX)
            Y[cinds..., (i-1)*nc_in+1:i*nc_in, :] = X[ix..., :, :]
        end
    elseif pattern == "checkerboard"
        Y = cuzeros(X, N_out..., nc_out, batchsize)
        iX = checkboard_inds(size(X), N)
        for (i, ix)=enumerate(iX)
            Y[cinds..., (i-1)*nc_in+1:i*nc_in, :] = X[ix..., :, :]
        end
    else
        throw("Specified pattern not defined.")
    end
    return Y
end

"""
    X = unsqueeze(Y; pattern="column")

 Undo squeezing operation by reshaping input image such that each spatial dimension is
 increased by a factor of 2, while the number of channels is decreased by a factor of 4.

 *Input*:

 - `Y`: 4D input tensor of dimensions `nx` x `ny` x `n_channel` x `batchsize`

 - `pattern`: Squeezing pattern

            1 2 3 4        1 1 3 3        1 3 1 3
            1 2 3 4        1 1 3 3        2 4 2 4
            1 2 3 4        2 2 4 4        1 3 1 3
            1 2 3 4        2 2 4 4        2 4 2 4

            column          patch       checkerboard

 *Output*:

 - `X`: Reshaped tensor of dimensions `nx*2` x `ny*2` x `n_channel/4` x `batchsize`

 See also: [`squeeze`](@ref), [`wavelet_squeeze`](@ref), [`wavelet_unsqueeze`](@ref)
"""
function unsqueeze(Y::AbstractArray{T,N}; pattern="column") where {T, N}

    # Dimensions
    batchsize = size(Y, N)
    if any([mod(nn, 2) == 1 for nn=size(Y)[1:N-2]])
        throw("Input dimensions must be multiple of 2")
    end
    N_out = Tuple(nn*2 for nn=size(Y)[1:N-2])
    nc_out = size(Y, N-1) ÷ 2^(N-2)
    cinds = Tuple((:) for i=1:N-2)

    if pattern == "column"
        X = reshape(Y, N_out..., nc_out, batchsize)
    elseif pattern == "patch"
        X = cuzeros(Y, N_out..., nc_out, batchsize)
        iX = patch_inds(size(Y), N)
        for (i, ix)=enumerate(iX)
            X[ix..., :, :] = Y[cinds..., (i-1)*nc_out+1:i*nc_out, :]
        end
    elseif pattern == "checkerboard"
        X = cuzeros(Y, N_out..., nc_out, batchsize)
        iX = checkboard_inds(N_out, N)
        for (i, ix)=enumerate(iX)
            X[ix..., :, :] = Y[cinds..., (i-1)*nc_out+1:i*nc_out, :]
        end
    else
        throw("Specified pattern not defined.")
    end
    return X
end

function unsqueeze(X::AbstractArray{T,N}, Y::AbstractArray{T,4}; pattern="column") where {T,N}
    return unsqueeze(X; pattern=pattern), unsqueeze(Y; pattern=pattern)
end


####################################################################################################
# Squeeze and unsqueeze using the wavelet transform

"""
    Y = wavelet_squeeze(X; type=WT.db1)

 Perform a 1-level channelwise 2D wavelet transform of X and squeeze output of each
 transform into 4 channels (per 1 input channel).

 *Input*:

 - `X`: 4D input tensor of dimensions `nx` x `ny` x `n_channel` x `batchsize`

 - `type`: Wavelet filter type. Possible values are `WT.haar` for Haar wavelets,
    `WT.coif2`, `WT.coif4`, etc. for Coiflet wavelets, or `WT.db1`, `WT.db2`, etc.
    for Daubechies wavetlets. See *https://github.com/JuliaDSP/Wavelets.jl* for a
    full list.

 *Output*:

 - `Y`: Reshaped tensor of dimensions `nx/2` x `ny/2` x `n_channel*4` x `batchsize`

 See also: [`wavelet_unsqueeze`](@ref), [`squeeze`](@ref), [`unsqueeze`](@ref)
"""
function wavelet_squeeze(X::AbstractArray{T, N}; type=WT.db1) where {T, N}
  
    batchsize = size(X, N)
    N_in = size(X)[1:N-2]
    N_out = Tuple(nn÷2 for nn=size(X)[1:N-2])
    nd = 2^(N-2)
    nc_out = size(X, N-1) * nd
    cinds = Tuple((:) for i=1:N-2)

    Y = cuzeros(X, N_out..., nc_out, batchsize)
    for i=1:batchsize
        for j=1:size(X, N-1)
            Ycurr = dwt(X[cinds..., j, i], wavelet(type), 1)
            Y[cinds..., (j-1)*nd + 1: j*nd, i] = squeeze(reshape(Ycurr, N_in..., 1, 1); pattern="patch")
        end
    end
    return Y
end

"""
    X = wavelet_unsqueeze(Y; type=WT.db1)

 Perform a 1-level inverse 2D wavelet transform of Y and unsqueeze output.
 This reduces the number of channels by 4 and increases each spatial
 dimension by a factor of 2. Inverse operation of `wavelet_squeeze`.

 *Input*:

 - `Y`: 4D input tensor of dimensions `nx` x `ny` x `n_channel` x `batchsize`

 - `type`: Wavelet filter type. Possible values are `haar` for Haar wavelets,
  `coif2`, `coif4`, etc. for Coiflet wavelets, or `db1`, `db2`, etc. for Daubechies
  wavetlets. See *https://github.com/JuliaDSP/Wavelets.jl* for a full list.

 *Output*:

 - `X`: Reshaped tensor of dimenions `nx*2` x `ny*2` x `n_channel/4` x `batchsize`

 See also: [`wavelet_squeeze`](@ref), [`squeeze`](@ref), [`unsqueeze`](@ref)
"""
function wavelet_unsqueeze(Y::AbstractArray{T,N}; type=WT.db1) where {T, N}
    N_out = Tuple(nn*2 for nn=size(Y)[1:N-2])
    nd = 2^(N-2)
    nc_out = size(Y, N-1) ÷ nd
    cinds = Tuple((:) for i=1:N-2)

    X = cuzeros(Y, N_out..., nc_out, size(Y, N))
    for i=1:size(Y, N)
        for j=1:nc_out
            Ycurr = unsqueeze(Y[cinds..., (j-1)*nd + 1: j*nd, i:i]; pattern="patch")[cinds..., 1, 1]
            Xcurr = idwt(Ycurr, wavelet(type), 1)
            X[cinds..., j, i] = reshape(Xcurr, N_out..., 1, 1)
        end
    end
    return X
end


########## Haaar wavelet, GPU supported #####################

function HaarLift(x::AbstractArray{T,N}, dim) where {T, N}
    dim > N - 2 && return (x,)
    #Haar lifting
    inds = [i==dim ? (1:2:size(x, dim)) : (:) for i=1:N];
    # Splitting
    H = x[inds...]
    inds[dim] = 2:2:size(x, dim)
    L = x[inds...]

    # predict
    H .-= L

    #update
    L .+= H ./ T(2.0)

    #normalize
    H ./= sqrt(T(2.0))
    L .*= sqrt(T(2.0))

    return L, H
end

function invHaarLift(x::AbstractArray{T,N}, dim) where {T, N}
    dim > N - 2 && return x
    return invHaarLift(tensor_split(x)..., dim)
end

function invHaarLift(L::AbstractArray{T,N}, H::AbstractArray{T,N},dim) where {T, N}
    #inverse Haar lifting

    #inv normalize
    H .*= sqrt(T(2.0))
    L ./= sqrt(T(2.0))

    #inv update & predict
    L .-= H ./ T(2.0)
    H .+= L

    #allocate output:
    x = cat(cuzeros(L,size(L)...), cuzeros(H,size(H)...), dims=dim)
    inds = [i==dim ? (1:2:size(x, dim)) : (:) for i=1:N];
    x[inds...] .= H
    inds[dim] = 2:2:size(x, dim)
    x[inds...] .= L

    return x
end

"""
    Y = Haar_squeeze(X)

 Perform a 1-level channelwise 2D/3D (lifting) Haar transform of X and squeeze output of each
 transform into 8 channels (per 1 input channel).

 *Input*:

 - `X`: 4D/5D input tensor of dimensions `nx` x `ny` (x `nz`) x `n_channel` x `batchsize`

 *Output*:

 - `Y`: Reshaped tensor of dimensions `nx/2` x `ny/2` (x `nz/2`) x `n_channel*8` x `batchsize`

 See also: [`wavelet_unsqueeze`](@ref), [`Haar_unsqueeze`](@ref), [`HaarLift`](@ref), [`squeeze`](@ref), [`unsqueeze`](@ref)
"""
function Haar_squeeze(x::AbstractArray{T, N}) where {T, N}

        L, H = HaarLift(x, 2)

        a, h = HaarLift(L ,1)
        v, d = HaarLift(H, 1)

        a = HaarLift(a, 3)
        v = HaarLift(v, 3)
        h = HaarLift(h, 3)
        d = HaarLift(d, 3)

        return cat(a..., v..., h..., d...,dims=N-1)
end


"""
    X = invHaar_unsqueeze(Y)

 Perform a 1-level inverse 2D/3D Haar transform of Y and unsqueeze output.
 This reduces the number of channels by 8 and increases each spatial
 dimension by a factor of 2. Inverse operation of `Haar_squeeze`.

 *Input*:

 - `Y`: 4D/5D input tensor of dimensions `nx` x `ny` (x `nz`) x `n_channel` x `batchsize`

 *Output*:

 - `X`: Reshaped tensor of dimenions `nx*2` x `ny*2` (x `nz*2`) x `n_channel/8` x `batchsize`

 See also: [`wavelet_unsqueeze`](@ref), [`Haar_unsqueeze`](@ref), [`HaarLift`](@ref), [`squeeze`](@ref), [`unsqueeze`](@ref)
"""
function invHaar_unsqueeze(x::AbstractArray{T, N}) where {T, N}

        s = size(x, N-1)
        a, h = tensor_split(x)
        a, v, h, d = tensor_split(a)..., tensor_split(h)...

        a = invHaarLift(a, 3)
        v = invHaarLift(v, 3)
        h = invHaarLift(h, 3)
        d = invHaarLift(d, 3)

        L = invHaarLift(a, h, 1)
        H = invHaarLift(v, d, 1)

        x = invHaarLift(L, H, 2)

        return x
end

####################################################################################################
# Split and concatenate

"""
    Y, Z = tensor_split(X)

 Split ND input tensor in half along the channel dimension. Inverse operation
 of `tensor_cat`.

 *Input*:

 - `X`: ND input tensor of dimensions `nx` [x `ny` [x `nz`]] x `n_channel` x `batchsize`

 *Output*:

 - `Y`, `Z`: ND output tensors, each of dimensions `nx` [x `ny` [x `nz`]] x `n_channel/2` x `batchsize`

 See also: [`tensor_cat`](@ref)
"""
function tensor_split(X::AbstractArray{T, N}; split_index=nothing) where {T, N}
    d = max(1, N-1)
    if isnothing(split_index)
        k = Int(round(size(X, d)/2))
    else
        k = split_index
    end

    indsl = [i==d ? (1:k) : (:) for i=1:N]
    indsr = [i==d ? (k+1:size(X, d)) : (:) for i=1:N]

    return X[indsl...], X[indsr...]
end

"""
    X = tensor_cat(Y, Z)

 Concatenate ND input tensors along the channel dimension. Inverse operation
 of `tensor_split`.

 *Input*:

 - `Y`, `Z`: ND input tensors, each of dimensions `nx` [x `ny` [x `nz`]] x `n_channel` x `batchsize`

 *Output*:

 - `X`: ND output tensor of dimensions `nx` [x `ny` [x `nz`]] x `n_channel*2` x `batchsize`

 See also: [`tensor_split`](@ref)
"""
function tensor_cat(X::AbstractArray{T, N}, Y::AbstractArray{T, N}) where {T, N}
    d = max(1, N-1)
    if size(X, d) == 0
        return Y
    elseif size(Y, d) == 0
        return X
    else
        return cat(X, Y; dims=d)
    end
end

tensor_cat(X::Tuple{AbstractArray{T,N}, AbstractArray{T,N}}) where {T, N} = tensor_cat(X[1], X[2])

<<<<<<< HEAD

@inline xy_dims(dims::Tuple, ::Val{false}) = dims
@inline xy_dims(dims::Tuple, ::Val{true}) = Int.(dims .* (.5, .5, 4, 1))

# Concatenate states Zi and final output
function cat_states(XY_save::AbstractMatrix{<:AbstractArray}, X::AbstractArray{T, 4}, Y::AbstractArray{T, 4}) where T
    return cat_states(XY_save[:, 1], X), cat_states(XY_save[:, 2], Y)
end
# Concatenate states Zi and final output
function cat_states(Z_save::Vector{<:AbstractArray}, X::AbstractArray{T, N}) where {T, N}
    return cat([[vec(Z_save[j]) for j=1:length(Z_save)]..., vec(X)]..., dims=1)
end

# Split 1D vector in latent space back to states Zi
function split_states(Y::AbstractVector{T}, Z_dims) where {T, N}
    L = length(Z_dims) + 1
    inds = cumsum([1, [prod(Z_dims[j]) for j=1:L-1]...])
    Z_save = [reshape(Y[inds[j]:inds[j+1]-1], xy_dims(Z_dims[j], Val(j==L))) for j=1:L-1]
    X = reshape(Y[inds[L]:end], xy_dims(Z_dims[end], Val(true)))
    return Z_save, X
end

# Split 1D vector in latent space back to states Zi
function split_states(XY_dims::AbstractArray{Tuple, 1}, X_full::AbstractArray{T, 1}, Y_full::AbstractArray{T, 1}) where T
    X, c1 = split_states(X_full, XY_dims)
    Y, c2 = split_states(Y_full, XY_dims)
    return hcat(c1, c2), X, Y
end

=======
"""
    X_save, X = split_states(X, Z)

 Split 1D vector in latent space back to states Zi. For non-conditional (single track) networks.

 *Input*:

 - `Y`, `Z`: ND input tensors, each of dimensions `nx` [x `ny` [x `nz`]] x `n_channel` x `batchsize`

 *Output*:

 - `X`: ND output tensor of dimensions `nx` [x `ny` [x `nz`]] x `n_channel*2` x `batchsize`

 See also: [`cat_states`](@ref)
"""
function split_states(X_full::AbstractArray{Float32, 1}, Z_dims::AbstractArray{Array, 1})
    L = length(Z_dims) + 1
    X_save = Array{Array}(undef, L-1)

    count = 1
    for j=1:L-1
        X_save[j] = reshape(X_full[count: count + prod(Z_dims[j])-1], tuple(Z_dims[j]...))
        count += prod(Z_dims[j])
    end
    X = reshape(X_full[count: count + prod(Z_dims[end])-1], tuple(Int.(Z_dims[end].*(.5, .5, 4, 1))...))
    return X_save, X
end

"""
    X_full = cat_states(X_save, X)

 # Concatenate states in X_save which has already been normalized in previous 
 # L-1 layers and output from Lth layer X. 

 *Input*:

 - `X_save`: ND tensor

 - `X`: ND tensor that will be appended to final output as vec(). Will not be modified by network anymore


 *Output*:

 - `X`: ND output tensor of dimensions `nx` [x `ny` [x `nz`]] x `n_channel*2` x `batchsize`

 See also: [`cat_states`](@ref)
"""

function cat_states(X_save::AbstractArray{Array, 1}, X::AbstractArray{Float32, 4})
    X_full = cuzeros(X,0)
    for j=1:size(X_save, 1)
        X_full = cat(X_full, vec(X_save[j]); dims=1)
    end
    X_full = cat(X_full, vec(X); dims=1)
    return X_full
end
>>>>>>> b2c49251
<|MERGE_RESOLUTION|>--- conflicted
+++ resolved
@@ -3,7 +3,6 @@
 # Author: Philipp Witte, pwitte3@gatech.edu
 # Date: January 2020
 
-<<<<<<< HEAD
 export squeeze, unsqueeze, wavelet_squeeze, wavelet_unsqueeze, Haar_squeeze, invHaar_unsqueeze, 
 export tensor_split, tensor_cat
 export cat_states, split_states
@@ -28,39 +27,7 @@
     return Squeezer(x -> Haar_squeeze(x), x -> invHaar_unsqueeze(x))
 end
 
-=======
-export general_squeeze, general_unsqueeze, squeeze, unsqueeze, wavelet_squeeze, wavelet_unsqueeze, Haar_squeeze, invHaar_unsqueeze, tensor_split, tensor_cat, split_states, cat_states
->>>>>>> b2c49251
-
-####################################################################################################
-# General Squeeze and unsqueeze for user selection by multiple dispatch
-# General Squeeze and unsqueeze for user selection
-function general_squeeze(X::AbstractArray{T, N}; squeeze_type="wavelet", pattern="column") where {T, N}
-
-    if squeeze_type == "shuffle"
-        Y = squeeze(X; pattern=pattern)
-    elseif squeeze_type == "wavelet"
-        Y = wavelet_squeeze(X)
-    elseif squeeze_type == "Haar"
-        Y = Haar_squeeze(X)
-    else
-        throw("Specified squeeze not defined.")
-    end
-    return Y
-end
-
-function general_unsqueeze(X::AbstractArray{T, N}; squeeze_type="wavelet", pattern="column") where {T, N}
-    if squeeze_type == "shuffle"
-        Y = unsqueeze(X; pattern=pattern)
-    elseif squeeze_type == "wavelet"
-        Y = wavelet_unsqueeze(X)
-    elseif squeeze_type == "Haar"
-        Y = invHaar_unsqueeze(X)
-    else
-        throw("Specified unsqueeze not defined.")
-    end
-    return Y
-end
+
 ####################################################################################################
 # Squeeze and unsqueeze
 function patch_inds(N::NTuple{n, Int}, d::Integer) where n
@@ -459,8 +426,6 @@
 
 tensor_cat(X::Tuple{AbstractArray{T,N}, AbstractArray{T,N}}) where {T, N} = tensor_cat(X[1], X[2])
 
-<<<<<<< HEAD
-
 @inline xy_dims(dims::Tuple, ::Val{false}) = dims
 @inline xy_dims(dims::Tuple, ::Val{true}) = Int.(dims .* (.5, .5, 4, 1))
 
@@ -487,63 +452,4 @@
     X, c1 = split_states(X_full, XY_dims)
     Y, c2 = split_states(Y_full, XY_dims)
     return hcat(c1, c2), X, Y
-end
-
-=======
-"""
-    X_save, X = split_states(X, Z)
-
- Split 1D vector in latent space back to states Zi. For non-conditional (single track) networks.
-
- *Input*:
-
- - `Y`, `Z`: ND input tensors, each of dimensions `nx` [x `ny` [x `nz`]] x `n_channel` x `batchsize`
-
- *Output*:
-
- - `X`: ND output tensor of dimensions `nx` [x `ny` [x `nz`]] x `n_channel*2` x `batchsize`
-
- See also: [`cat_states`](@ref)
-"""
-function split_states(X_full::AbstractArray{Float32, 1}, Z_dims::AbstractArray{Array, 1})
-    L = length(Z_dims) + 1
-    X_save = Array{Array}(undef, L-1)
-
-    count = 1
-    for j=1:L-1
-        X_save[j] = reshape(X_full[count: count + prod(Z_dims[j])-1], tuple(Z_dims[j]...))
-        count += prod(Z_dims[j])
-    end
-    X = reshape(X_full[count: count + prod(Z_dims[end])-1], tuple(Int.(Z_dims[end].*(.5, .5, 4, 1))...))
-    return X_save, X
-end
-
-"""
-    X_full = cat_states(X_save, X)
-
- # Concatenate states in X_save which has already been normalized in previous 
- # L-1 layers and output from Lth layer X. 
-
- *Input*:
-
- - `X_save`: ND tensor
-
- - `X`: ND tensor that will be appended to final output as vec(). Will not be modified by network anymore
-
-
- *Output*:
-
- - `X`: ND output tensor of dimensions `nx` [x `ny` [x `nz`]] x `n_channel*2` x `batchsize`
-
- See also: [`cat_states`](@ref)
-"""
-
-function cat_states(X_save::AbstractArray{Array, 1}, X::AbstractArray{Float32, 4})
-    X_full = cuzeros(X,0)
-    for j=1:size(X_save, 1)
-        X_full = cat(X_full, vec(X_save[j]); dims=1)
-    end
-    X_full = cat(X_full, vec(X); dims=1)
-    return X_full
-end
->>>>>>> b2c49251
+end