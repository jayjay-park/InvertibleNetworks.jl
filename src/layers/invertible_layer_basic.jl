--- conflicted
+++ resolved
@@ -25,13 +25,8 @@
 
  or
 
-<<<<<<< HEAD
- - `nx, ny`: spatial dimensions of input
-
-=======
  - `nx`, `ny`, `nz`: spatial dimensions of input
- 
->>>>>>> e42b4d89
+
  - `n_in`, `n_hidden`: number of input and hidden channels
 
  - `k1`, `k2`: kernel size of convolutions in residual block. `k1` is the kernel of the first and third
@@ -67,6 +62,7 @@
     forward::Function
     inverse::Function
     backward::Function
+    is_inverse::Bool
 end
 
 # Constructor from 1x1 convolution and residual block
@@ -74,8 +70,9 @@
     RB.fan == false && throw("Set ResidualBlock.fan == true")
     return CouplingLayerBasic(RB, logdet,
         (X1, X2) -> coupling_layer_forward(X1, X2, RB, logdet),
-        (Y1, Y2) -> coupling_layer_inverse(Y1, Y2, RB),
-        (ΔY1, ΔY2, Y1, Y2) -> coupling_layer_backward(ΔY1, ΔY2, Y1, Y2, RB, logdet)
+        (Y1, Y2; logdet=false) -> coupling_layer_inverse(Y1, Y2, RB; logdet=logdet),
+        (ΔY1, ΔY2, Y1, Y2) -> coupling_layer_backward(ΔY1, ΔY2, Y1, Y2, RB, logdet),
+        false
         )
 end
 
@@ -87,15 +84,12 @@
 
     return CouplingLayerBasic(RB, logdet,
         (X1, X2) -> coupling_layer_forward(X1, X2, RB, logdet),
-        (Y1, Y2) -> coupling_layer_inverse(Y1, Y2, RB),
-        (ΔY1, ΔY2, Y1, Y2) -> coupling_layer_backward(ΔY1, ΔY2, Y1, Y2, RB, logdet)
+        (Y1, Y2; logdet=false) -> coupling_layer_inverse(Y1, Y2, RB; logdet=logdet),
+        (ΔY1, ΔY2, Y1, Y2) -> coupling_layer_backward(ΔY1, ΔY2, Y1, Y2, RB, logdet),
+        false
         )
 end
 
-<<<<<<< HEAD
-# Forward pass: Input X, Output Y
-function coupling_layer_forward(X1::Array{Float32, 4}, X2::Array{Float32, 4}, RB, logdet; save=false)
-=======
 # 3D Constructor from input dimensions
 function CouplingLayerBasic(nx::Int64, ny::Int64, nz::Int64, n_in::Int64, n_hidden::Int64, batchsize::Int64; k1=3, k2=3, p1=1, p2=1, s1=1, s2=1, logdet=false)
 
@@ -104,14 +98,14 @@
 
     return CouplingLayerBasic(RB, logdet,
         (X1, X2) -> coupling_layer_forward(X1, X2, RB, logdet),
-        (Y1, Y2) -> coupling_layer_inverse(Y1, Y2, RB),
-        (ΔY1, ΔY2, Y1, Y2) -> coupling_layer_backward(ΔY1, ΔY2, Y1, Y2, RB, logdet)
+        (Y1, Y2; logdet=false) -> coupling_layer_inverse(Y1, Y2, RB; logdet=logdet),
+        (ΔY1, ΔY2, Y1, Y2) -> coupling_layer_backward(ΔY1, ΔY2, Y1, Y2, RB, logdet),
+        false
         )
 end
 
 # 2D Forward pass: Input X, Output Y
-function coupling_layer_forward(X1::AbstractArray{Float32, 4}, X2::AbstractArray{Float32, 4}, RB, logdet)
->>>>>>> e42b4d89
+function coupling_layer_forward(X1::AbstractArray{Float32, 4}, X2::AbstractArray{Float32, 4}, RB, logdet; save::Bool=false)
 
     # Coupling layer
     k = size(X1, 3)
@@ -129,21 +123,25 @@
 end
 
 # 3D Forward pass: Input X, Output Y
-function coupling_layer_forward(X1::AbstractArray{Float32, 5}, X2::AbstractArray{Float32, 5}, RB, logdet)
+function coupling_layer_forward(X1::AbstractArray{Float32, 5}, X2::AbstractArray{Float32, 5}, RB, logdet; save::Bool=false)
 
     # Coupling layer
-    k = size(X1, 4)  
+    k = size(X1, 4)
     Y1 = copy(X1)
     logS_T = RB.forward(X1)
     S = Sigmoid(logS_T[:, :, :, 1:k,: ])
     T = logS_T[:, :, :, k+1:end, :]
     Y2 = S.*X2 + T
-    
-    logdet == true ? (return Y1, Y2, coupling_logdet_forward(S)) : (return Y1, Y2)
+
+    if logdet == true
+        save ? (return Y1, Y2, coupling_logdet_forward(S), S) : (return Y1, Y2, coupling_logdet_forward(S))
+    else
+        save ? (return Y1, Y2, S) : (return Y1, Y2)
+    end
 end
 
 # 2D Inverse pass: Input Y, Output X
-function coupling_layer_inverse(Y1::AbstractArray{Float32, 4}, Y2::AbstractArray{Float32, 4}, RB; save=false)
+function coupling_layer_inverse(Y1::AbstractArray{Float32, 4}, Y2::AbstractArray{Float32, 4}, RB; logdet::Bool=false, save::Bool=false)
 
     # Inverse layer
     k = size(Y1, 3)
@@ -153,31 +151,33 @@
     T = logS_T[:, :, k+1:end, :]
     X2 = (Y2 - T) ./ (S + randn(Float32, size(S))*eps(1f0)) # add epsilon to avoid division by 0
 
-    save == true ? (return X1, X2, S) : (return X1, X2)
+    if logdet
+        save == true ? (return X1, X2, -coupling_logdet_forward(S), S) : (return X1, X2, -coupling_logdet_forward(S))
+    else
+        save == true ? (return X1, X2, S) : (return X1, X2)
+    end
 end
 
 # 3D Inverse pass: Input Y, Output X
-function coupling_layer_inverse(Y1::AbstractArray{Float32, 5}, Y2::AbstractArray{Float32, 5}, RB; save=false)
-
-    # Inverse layer  
-    k = size(Y1, 4)  
+function coupling_layer_inverse(Y1::AbstractArray{Float32, 5}, Y2::AbstractArray{Float32, 5}, RB; logdet::Bool=false, save::Bool=false)
+
+    # Inverse layer
+    k = size(Y1, 4)
     X1 = copy(Y1)
     logS_T = RB.forward(X1)
     S = Sigmoid(logS_T[:, :, :, 1:k, :])
     T = logS_T[:, :, :, k+1:end, :]
     X2 = (Y2 - T) ./ (S + randn(Float32, size(S))*eps(1f0)) # add epsilon to avoid division by 0
- 
-    save == true ? (return X1, X2, S) : (return X1, X2)
-end
-
-<<<<<<< HEAD
-# Backward pass: Input (ΔY, Y), Output (ΔX, X)
-function coupling_layer_backward(ΔY1::Array{Float32, 4}, ΔY2::Array{Float32, 4},
-    Y1::Array{Float32, 4}, Y2::Array{Float32, 4}, RB, logdet)
-=======
+
+    if logdet
+        save == true ? (return X1, X2, -coupling_logdet_forward(S), S) : (return X1, X2, -coupling_logdet_forward(S))
+    else
+        save == true ? (return X1, X2, S) : (return X1, X2)
+    end
+end
+
 # 2D/3D Backward pass: Input (ΔY, Y), Output (ΔX, X)
 function coupling_layer_backward(ΔY1, ΔY2, Y1, Y2, RB, logdet)
->>>>>>> e42b4d89
 
     # Recompute forward state
     X1, X2, S = coupling_layer_inverse(Y1, Y2, RB; save=true)
@@ -192,6 +192,22 @@
     return ΔX1, ΔX2, X1, X2
 end
 
+# 2D/3D Backward pass: Input (ΔX, X), Output (ΔY, Y)
+function coupling_layer_backward_inv(ΔX1, ΔX2, X1, X2, RB, logdet)
+
+    # Recompute inverse state
+    Y1, Y2, S = coupling_layer_forward(X1, X2, RB, false; save=true)
+
+    # Backpropagate residual
+    ΔT = -ΔX2 ./ S
+    ΔS = X2 .* ΔT
+    logdet == true && (ΔS += coupling_logdet_backward(S))
+    ΔY1 = RB.backward(tensor_cat(SigmoidGrad(ΔS, S), ΔT), Y1) + ΔX1
+    ΔY2 = - ΔT
+
+    return ΔY1, ΔY2, Y1, Y2
+end
+
 # Clear gradients
 clear_grad!(L::CouplingLayerBasic) = clear_grad!(L.RB)
 
@@ -203,7 +219,20 @@
 coupling_logdet_backward(S) = 1f0./ S / size(S, 4)
 
 # Inverse network
-function inverse(L::CouplingLayerBasic; copy::Bool = true)
-    copy ? (RB_ = deepcopy(L.RB)) : (RB_ = L.RB)
-    return CouplingLayerBasic_inverse(RB_; logdet=L.logdet)
+function inverse(L::CouplingLayerBasic)
+    if L.is_inverse == false
+        return CouplingLayerBasic(L.RB, L.logdet,
+            (Y1, Y2) -> coupling_layer_inverse(Y1, Y2, L.RB; logdet=L.logdet),
+            (X1, X2) -> coupling_layer_forward(X1, X2, L.RB, false),
+            (ΔX1, ΔX2, X1, X2) -> coupling_layer_backward_inv(ΔX1, ΔX2, X1, X2, L.RB, L.logdet),
+            true
+            )
+    elseif L.is_inverse == true
+        return CouplingLayerBasic(L.RB, L.logdet,
+            (X1, X2) -> coupling_layer_forward(X1, X2, L.RB, L.logdet),
+            (Y1, Y2; logdet=false) -> coupling_layer_inverse(Y1, Y2, L.RB; logdet=logdet),
+            (ΔY1, ΔY2, Y1, Y2) -> coupling_layer_backward(ΔY1, ΔY2, Y1, Y2, L.RB, L.logdet),
+            false
+            )
+    end
 end